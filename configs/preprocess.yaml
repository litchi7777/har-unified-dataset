# データセット前処理設定

# グローバル設定
global:
  raw_data_path: data/raw
  processed_data_path: data/processed
  seed: 42

# データセット固有の設定
datasets:
  # DSADS (Daily and Sports Activities Dataset)
  dsads:
    # データパス
    raw_data_path: data/raw
    processed_data_path: data/processed

    # サンプリングレート
    target_sampling_rate: 30  # Hz (元は25Hzからリサンプリング)

    # ウィンドウパラメータ
    window_size: 150      # 5秒 @ 30Hz
    stride: 30            # 1秒 @ 30Hz (80%オーバーラップ)

    # 正規化方法: 'standardize', 'minmax', 'normalize'
    normalize_method: standardize

    # データ分割比率
    train_ratio: 0.7
    val_ratio: 0.15
    test_ratio: 0.15

    # データセット情報（参考用）
    num_activities: 19
    num_subjects: 8
    num_channels: 45
    original_sampling_rate: 25  # Hz (元データ)
    # sampling_rateは30Hzにリサンプリングされる

  # MHEALTH (Mobile Health) Dataset
  mhealth:
    # データパス
    raw_data_path: data/raw
    processed_data_path: data/processed

    # サンプリングレート
    target_sampling_rate: 30  # Hz (元は50Hzからリサンプリング)

    # ウィンドウパラメータ
    window_size: 150      # 5秒 @ 30Hz
    stride: 30            # 1秒 @ 30Hz (80%オーバーラップ)

    # 正規化方法: 'standardize', 'minmax', 'normalize'
    normalize_method: standardize

    # データ分割比率
    train_ratio: 0.7
    val_ratio: 0.15
    test_ratio: 0.15

    # データセット情報（参考用）
    num_activities: 12
    num_subjects: 10
    num_channels: 23
    original_sampling_rate: 50  # Hz (元データ)
    # sampling_rateは30Hzにリサンプリングされる

  # OpenPack (Logistics Packaging Operations) Dataset
  openpack:
    # データパス
    raw_data_path: data/raw
    processed_data_path: data/processed

    # サンプリングレート
    target_sampling_rate: 30  # Hz (元から30Hz、リサンプリング不要)

    # ウィンドウパラメータ
    window_size: 150      # 5秒 @ 30Hz
    stride: 30            # 1秒 @ 30Hz (80%オーバーラップ)

    # データ分割比率
    train_ratio: 0.7
    val_ratio: 0.15
    test_ratio: 0.15

    # データセット情報（参考用）
    num_activities: 10
    num_subjects: 10
    num_channels: 40  # 4 IMU sensors × 10 channels (ACC:3 + GYRO:3 + QUAT:4)
    original_sampling_rate: 30  # Hz
    # リサンプリング不要

  # NHANES PAX-G/PAX-H Dataset
  nhanes:
    # データパス
    raw_data_path: data/raw
    processed_data_path: data/processed

    # 処理パラメータ
    window_size: 5        # ウィンドウサイズ（秒）
    sampling_rate: 80     # サンプリングレート（Hz）- 元のサンプリングレート
    target_sampling_rate: 30  # Hz (元は80Hzからリサンプリング)
    std_threshold: 0.02   # アクティビティ判定用標準偏差閾値

    # ユーザーID管理
    start_id: 62161       # 開始ユーザーID (PAX-G)
    end_id: 75557         # 終了ユーザーID (PAX-H含む全ユーザー: 約13000人)
    # PAX-G: 62161-73556 (2011年), PAX-H: 73557-75557 (2013年)
    discover_users: false  # ユーザーID自動発見モード（IDに抜けがあるため推奨）
    discovery_batch_size: 100  # 発見モード時のバッチサイズ
    batch_size: 100       # 処理バッチサイズ

    # 並列処理設定
    parallel: false       # 1ファイルずつ順次処理
    workers: 4            # 並列ワーカー数（parallelがtrueの場合のみ使用）

    # ダウンロード設定
    max_retries: 3        # 最大リトライ回数
    retry_delay: 5        # リトライ間隔（秒）

    # データセット情報（参考用）
    num_channels: 3       # X, Y, Z加速度
    original_sampling_rate: 80  # Hz

  # FORTHTRACE (FORTH-TRACE) Dataset
  forthtrace:
    # データパス
    raw_data_path: data/raw
    processed_data_path: data/processed

    # サンプリングレート
    target_sampling_rate: 30  # Hz (元は51.2Hzからリサンプリング)

    # ウィンドウパラメータ
    window_size: 150      # 5秒 @ 30Hz
    stride: 30            # 1秒 @ 30Hz (80%オーバーラップ)

    # データセット情報（参考用）
    num_activities: 16
    num_subjects: 15
    num_sensors: 5
    num_channels: 9       # 3軸 × 3モダリティ (ACC, GYRO, MAG)
    original_sampling_rate: 51.2  # Hz (元データ)
    # sampling_rateは30Hzにリサンプリングされる

  # HAR70+ (Human Activity Recognition for Older Adults) Dataset
  har70plus:
    # データパス
    raw_data_path: data/raw
    processed_data_path: data/processed

    # サンプリングレート
    target_sampling_rate: 30  # Hz (元は50Hzからリサンプリング)

    # ウィンドウパラメータ
    window_size: 150      # 5秒 @ 30Hz
    stride: 30            # 1秒 @ 30Hz (80%オーバーラップ)

    # データセット情報（参考用）
    num_activities: 7     # Walking, Shuffling, Stairs Up/Down, Standing, Sitting, Lying
    num_subjects: 18      # 70-95歳の高齢者
    num_sensors: 2        # LowerBack, RightThigh
    num_channels: 6       # 2センサー × 3軸加速度
    original_sampling_rate: 50  # Hz (元データ)
    # sampling_rateは30Hzにリサンプリングされる

  # HARTH (Human Activity Recognition Trondheim) Dataset
  harth:
    # データパス
    raw_data_path: data/raw
    processed_data_path: data/processed

    # サンプリングレート
    target_sampling_rate: 30  # Hz (元は50Hzからリサンプリング)

    # ウィンドウパラメータ
    window_size: 150      # 5秒 @ 30Hz
    stride: 30            # 1秒 @ 30Hz (80%オーバーラップ)

    # データセット情報（参考用）
    num_activities: 12    # Walking, Running, Shuffling, Stairs, Standing, Sitting, Lying, Cycling
    num_subjects: 22      # 自由生活環境での活動記録
    num_sensors: 2        # LowerBack, RightThigh
    num_channels: 6       # 2センサー × 3軸加速度
    original_sampling_rate: 50  # Hz (元データ)
    # sampling_rateは30Hzにリサンプリングされる

<<<<<<< HEAD
  # MEx (Multi-modal Exercise) Dataset
  mex:
=======
  # OPPORTUNITY (OPPORTUNITY Activity Recognition) Dataset
  opportunity:
>>>>>>> 88c91e04
    # データパス
    raw_data_path: data/raw
    processed_data_path: data/processed

    # サンプリングレート
<<<<<<< HEAD
    target_sampling_rate: 30  # Hz (元は100Hzからリサンプリング)
=======
    target_sampling_rate: 30  # Hz (元から30Hz、リサンプリング不要)
>>>>>>> 88c91e04

    # ウィンドウパラメータ
    window_size: 150      # 5秒 @ 30Hz
    stride: 30            # 1秒 @ 30Hz (80%オーバーラップ)

    # データセット情報（参考用）
<<<<<<< HEAD
    num_activities: 7     # 7種類の理学療法エクササイズ
    num_subjects: 30      # 被験者数
    num_sensors: 2        # Wrist, Thigh
    num_channels: 6       # 2センサー × 3軸加速度
    original_sampling_rate: 100  # Hz (元データ)
    # sampling_rateは30Hzにリサンプリングされる
=======
    num_activities: 17    # Mid-level gestures (Open/Close doors, drawers, etc.)
    num_subjects: 4       # S1-S4
    num_sensors: 8        # 7 IMUs (BACK, RUA, RLA, LUA, LLA, L_SHOE, R_SHOE) + ACC_SENSORS group
    num_channels: 113     # 全body-wornセンサー（IMU 7×13ch + 加速度センサー 22ch）
    original_sampling_rate: 30  # Hz (元データ)
    # リサンプリング不要
>>>>>>> 88c91e04

# ロギング設定
logging:
  level: INFO           # DEBUG, INFO, WARNING, ERROR
  format: '%(asctime)s - %(name)s - %(levelname)s - %(message)s'
  save_to_file: true
  log_dir: logs/preprocessing<|MERGE_RESOLUTION|>--- conflicted
+++ resolved
@@ -184,44 +184,29 @@
     original_sampling_rate: 50  # Hz (元データ)
     # sampling_rateは30Hzにリサンプリングされる
 
-<<<<<<< HEAD
   # MEx (Multi-modal Exercise) Dataset
   mex:
-=======
   # OPPORTUNITY (OPPORTUNITY Activity Recognition) Dataset
   opportunity:
->>>>>>> 88c91e04
-    # データパス
-    raw_data_path: data/raw
-    processed_data_path: data/processed
-
-    # サンプリングレート
-<<<<<<< HEAD
+    # データパス
+    raw_data_path: data/raw
+    processed_data_path: data/processed
+
+    # サンプリングレート
+
     target_sampling_rate: 30  # Hz (元は100Hzからリサンプリング)
-=======
-    target_sampling_rate: 30  # Hz (元から30Hz、リサンプリング不要)
->>>>>>> 88c91e04
-
-    # ウィンドウパラメータ
-    window_size: 150      # 5秒 @ 30Hz
-    stride: 30            # 1秒 @ 30Hz (80%オーバーラップ)
-
-    # データセット情報（参考用）
-<<<<<<< HEAD
-    num_activities: 7     # 7種類の理学療法エクササイズ
-    num_subjects: 30      # 被験者数
-    num_sensors: 2        # Wrist, Thigh
-    num_channels: 6       # 2センサー × 3軸加速度
-    original_sampling_rate: 100  # Hz (元データ)
-    # sampling_rateは30Hzにリサンプリングされる
-=======
+
+    # ウィンドウパラメータ
+    window_size: 150      # 5秒 @ 30Hz
+    stride: 30            # 1秒 @ 30Hz (80%オーバーラップ)
+
+    # データセット情報（参考用）
     num_activities: 17    # Mid-level gestures (Open/Close doors, drawers, etc.)
     num_subjects: 4       # S1-S4
     num_sensors: 8        # 7 IMUs (BACK, RUA, RLA, LUA, LLA, L_SHOE, R_SHOE) + ACC_SENSORS group
     num_channels: 113     # 全body-wornセンサー（IMU 7×13ch + 加速度センサー 22ch）
     original_sampling_rate: 30  # Hz (元データ)
     # リサンプリング不要
->>>>>>> 88c91e04
 
 # ロギング設定
 logging:
