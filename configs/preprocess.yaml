--- conflicted
+++ resolved
@@ -184,24 +184,18 @@
     original_sampling_rate: 50  # Hz (元データ)
     # sampling_rateは30Hzにリサンプリングされる
 
-<<<<<<< HEAD
   # PAMAP2 (Physical Activity Monitoring) Dataset
   pamap2:
-=======
   # MEx (Multi-modal Exercise) Dataset
   mex:
   # OPPORTUNITY (OPPORTUNITY Activity Recognition) Dataset
   opportunity:
->>>>>>> ac6083de
-    # データパス
-    raw_data_path: data/raw
-    processed_data_path: data/processed
-
-    # サンプリングレート
-<<<<<<< HEAD
-=======
-
->>>>>>> ac6083de
+    # データパス
+    raw_data_path: data/raw
+    processed_data_path: data/processed
+
+    # サンプリングレート
+
     target_sampling_rate: 30  # Hz (元は100Hzからリサンプリング)
 
     # ウィンドウパラメータ
@@ -209,21 +203,18 @@
     stride: 30            # 1秒 @ 30Hz (80%オーバーラップ)
 
     # データセット情報（参考用）
-<<<<<<< HEAD
     num_activities: 12    # lying, sitting, standing, walking, running, cycling, Nordic walking, stairs, vacuum cleaning, ironing, rope jumping
     num_subjects: 9       # 被験者ID: 101-109
     num_sensors: 3        # hand, chest, ankle (IMU sensors)
     num_channels: 27      # 3センサー × 9チャンネル (ACC:3 + GYRO:3 + MAG:3 per sensor)
     original_sampling_rate: 100  # Hz (元データ)
     # sampling_rateは30Hzにリサンプリングされる
-=======
     num_activities: 17    # Mid-level gestures (Open/Close doors, drawers, etc.)
     num_subjects: 4       # S1-S4
     num_sensors: 8        # 7 IMUs (BACK, RUA, RLA, LUA, LLA, L_SHOE, R_SHOE) + ACC_SENSORS group
     num_channels: 113     # 全body-wornセンサー（IMU 7×13ch + 加速度センサー 22ch）
     original_sampling_rate: 30  # Hz (元データ)
     # リサンプリング不要
->>>>>>> ac6083de
 
 # ロギング設定
 logging:
