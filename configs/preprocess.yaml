--- conflicted
+++ resolved
@@ -184,10 +184,8 @@
     original_sampling_rate: 50  # Hz (元データ)
     # sampling_rateは30Hzにリサンプリングされる
 
-<<<<<<< HEAD
   # LARa (Logistic Activity Recognition) Dataset
   lara:
-=======
   # REALDISP (REAListic sensor DISPlacement) Activity Recognition Dataset
   realdisp:
   # PAMAP2 (Physical Activity Monitoring) Dataset
@@ -196,24 +194,19 @@
   mex:
   # OPPORTUNITY (OPPORTUNITY Activity Recognition) Dataset
   opportunity:
->>>>>>> 38fc4a35
-    # データパス
-    raw_data_path: data/raw
-    processed_data_path: data/processed
-
-    # サンプリングレート
-<<<<<<< HEAD
-=======
+    # データパス
+    raw_data_path: data/raw
+    processed_data_path: data/processed
+
+    # サンプリングレート
     target_sampling_rate: 30  # Hz (推定50Hzからリサンプリング)
 
->>>>>>> 38fc4a35
     target_sampling_rate: 30  # Hz (元は100Hzからリサンプリング)
 
     # ウィンドウパラメータ
     window_size: 150      # 5秒 @ 30Hz
     stride: 30            # 1秒 @ 30Hz (80%オーバーラップ)
 
-<<<<<<< HEAD
     # データセット情報（参考用）
     num_activities: 8     # 物流倉庫作業活動
     num_subjects: 8       # S07-S14
@@ -221,7 +214,6 @@
     num_channels: 30      # 5センサー × (3軸ACC + 3軸GYRO)
     original_sampling_rate: 100  # Hz (元データ)
     # sampling_rateは30Hzにリサンプリングされる
-=======
     # 処理するシナリオ（複数指定可能）
     scenarios: ['ideal']  # ideal, self, mutual から選択
 
@@ -245,7 +237,6 @@
     num_channels: 113     # 全body-wornセンサー（IMU 7×13ch + 加速度センサー 22ch）
     original_sampling_rate: 30  # Hz (元データ)
     # リサンプリング不要
->>>>>>> 38fc4a35
 
 # ロギング設定
 logging:
