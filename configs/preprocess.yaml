# データセット前処理設定

# グローバル設定
global:
  raw_data_path: data/raw
  processed_data_path: data/processed
  seed: 42

# データセット固有の設定
datasets:
  # DSADS (Daily and Sports Activities Dataset)
  dsads:
    # データパス
    raw_data_path: data/raw
    processed_data_path: data/processed

    # サンプリングレート
    target_sampling_rate: 30  # Hz (元は25Hzからリサンプリング)

    # ウィンドウパラメータ
    window_size: 150      # 5秒 @ 30Hz
    stride: 30            # 1秒 @ 30Hz (80%オーバーラップ)

    # 正規化方法: 'standardize', 'minmax', 'normalize'
    normalize_method: standardize

    # データ分割比率
    train_ratio: 0.7
    val_ratio: 0.15
    test_ratio: 0.15

    # データセット情報（参考用）
    num_activities: 19
    num_subjects: 8
    num_channels: 45
    original_sampling_rate: 25  # Hz (元データ)
    # sampling_rateは30Hzにリサンプリングされる

  # MHEALTH (Mobile Health) Dataset
  mhealth:
    # データパス
    raw_data_path: data/raw
    processed_data_path: data/processed

    # サンプリングレート
    target_sampling_rate: 30  # Hz (元は50Hzからリサンプリング)

    # ウィンドウパラメータ
    window_size: 150      # 5秒 @ 30Hz
    stride: 30            # 1秒 @ 30Hz (80%オーバーラップ)

    # 正規化方法: 'standardize', 'minmax', 'normalize'
    normalize_method: standardize

    # データ分割比率
    train_ratio: 0.7
    val_ratio: 0.15
    test_ratio: 0.15

    # データセット情報（参考用）
    num_activities: 12
    num_subjects: 10
    num_channels: 23
    original_sampling_rate: 50  # Hz (元データ)
    # sampling_rateは30Hzにリサンプリングされる

  # OpenPack (Logistics Packaging Operations) Dataset
  openpack:
    # データパス
    raw_data_path: data/raw
    processed_data_path: data/processed

    # サンプリングレート
    target_sampling_rate: 30  # Hz (元から30Hz、リサンプリング不要)

    # ウィンドウパラメータ
    window_size: 150      # 5秒 @ 30Hz
    stride: 30            # 1秒 @ 30Hz (80%オーバーラップ)

    # データ分割比率
    train_ratio: 0.7
    val_ratio: 0.15
    test_ratio: 0.15

    # データセット情報（参考用）
    num_activities: 10
    num_subjects: 10
    num_channels: 40  # 4 IMU sensors × 10 channels (ACC:3 + GYRO:3 + QUAT:4)
    original_sampling_rate: 30  # Hz
    # リサンプリング不要

  # NHANES PAX-G/PAX-H Dataset
  nhanes:
    # データパス
    raw_data_path: data/raw
    processed_data_path: data/processed

    # 処理パラメータ
    window_size: 5        # ウィンドウサイズ（秒）
    sampling_rate: 80     # サンプリングレート（Hz）- 元のサンプリングレート
    target_sampling_rate: 30  # Hz (元は80Hzからリサンプリング)
    std_threshold: 0.02   # アクティビティ判定用標準偏差閾値

    # ユーザーID管理
    start_id: 62161       # 開始ユーザーID (PAX-G)
    end_id: 75557         # 終了ユーザーID (PAX-H含む全ユーザー: 約13000人)
    # PAX-G: 62161-73556 (2011年), PAX-H: 73557-75557 (2013年)
    discover_users: false  # ユーザーID自動発見モード（IDに抜けがあるため推奨）
    discovery_batch_size: 100  # 発見モード時のバッチサイズ
    batch_size: 100       # 処理バッチサイズ

    # 並列処理設定
    parallel: false       # 1ファイルずつ順次処理
    workers: 4            # 並列ワーカー数（parallelがtrueの場合のみ使用）

    # ダウンロード設定
    max_retries: 3        # 最大リトライ回数
    retry_delay: 5        # リトライ間隔（秒）

    # データセット情報（参考用）
    num_channels: 3       # X, Y, Z加速度
    original_sampling_rate: 80  # Hz

  # FORTHTRACE (FORTH-TRACE) Dataset
  forthtrace:
    # データパス
    raw_data_path: data/raw
    processed_data_path: data/processed

    # サンプリングレート
    target_sampling_rate: 30  # Hz (元は51.2Hzからリサンプリング)

    # ウィンドウパラメータ
    window_size: 150      # 5秒 @ 30Hz
    stride: 30            # 1秒 @ 30Hz (80%オーバーラップ)

    # データセット情報（参考用）
    num_activities: 16
    num_subjects: 15
    num_sensors: 5
    num_channels: 9       # 3軸 × 3モダリティ (ACC, GYRO, MAG)
    original_sampling_rate: 51.2  # Hz (元データ)
    # sampling_rateは30Hzにリサンプリングされる

  # HAR70+ (Human Activity Recognition for Older Adults) Dataset
  har70plus:
    # データパス
    raw_data_path: data/raw
    processed_data_path: data/processed

    # サンプリングレート
    target_sampling_rate: 30  # Hz (元は50Hzからリサンプリング)

    # ウィンドウパラメータ
    window_size: 150      # 5秒 @ 30Hz
    stride: 30            # 1秒 @ 30Hz (80%オーバーラップ)

    # データセット情報（参考用）
    num_activities: 7     # Walking, Shuffling, Stairs Up/Down, Standing, Sitting, Lying
    num_subjects: 18      # 70-95歳の高齢者
    num_sensors: 2        # LowerBack, RightThigh
    num_channels: 6       # 2センサー × 3軸加速度
    original_sampling_rate: 50  # Hz (元データ)
    # sampling_rateは30Hzにリサンプリングされる

  # HARTH (Human Activity Recognition Trondheim) Dataset
  harth:
    # データパス
    raw_data_path: data/raw
    processed_data_path: data/processed

    # サンプリングレート
    target_sampling_rate: 30  # Hz (元は50Hzからリサンプリング)

    # ウィンドウパラメータ
    window_size: 150      # 5秒 @ 30Hz
    stride: 30            # 1秒 @ 30Hz (80%オーバーラップ)

    # データセット情報（参考用）
    num_activities: 12    # Walking, Running, Shuffling, Stairs, Standing, Sitting, Lying, Cycling
    num_subjects: 22      # 自由生活環境での活動記録
    num_sensors: 2        # LowerBack, RightThigh
    num_channels: 6       # 2センサー × 3軸加速度
    original_sampling_rate: 50  # Hz (元データ)
    # sampling_rateは30Hzにリサンプリングされる

<<<<<<< HEAD
  # REALDISP (REAListic sensor DISPlacement) Activity Recognition Dataset
  realdisp:
=======
  # PAMAP2 (Physical Activity Monitoring) Dataset
  pamap2:
  # MEx (Multi-modal Exercise) Dataset
  mex:
  # OPPORTUNITY (OPPORTUNITY Activity Recognition) Dataset
  opportunity:
>>>>>>> 3cf8bde9
    # データパス
    raw_data_path: data/raw
    processed_data_path: data/processed

    # サンプリングレート
<<<<<<< HEAD
    target_sampling_rate: 30  # Hz (推定50Hzからリサンプリング)
=======

    target_sampling_rate: 30  # Hz (元は100Hzからリサンプリング)
>>>>>>> 3cf8bde9

    # ウィンドウパラメータ
    window_size: 150      # 5秒 @ 30Hz
    stride: 30            # 1秒 @ 30Hz (80%オーバーラップ)

<<<<<<< HEAD
    # 処理するシナリオ（複数指定可能）
    scenarios: ['ideal']  # ideal, self, mutual から選択

    # データセット情報（参考用）
    num_activities: 33    # 33種類のフィットネス・日常活動
    num_subjects: 17      # 17人の被験者
    num_sensors: 9        # 全身9箇所（両手足、背中）
    num_channels: 117     # 9センサー × 13チャンネル (ACC:3 + GYRO:3 + MAG:3 + QUAT:4)
    original_sampling_rate: 50  # Hz (データから推定)
    # sampling_rateは30Hzにリサンプリングされる
=======
    # データセット情報（参考用）
    num_activities: 12    # lying, sitting, standing, walking, running, cycling, Nordic walking, stairs, vacuum cleaning, ironing, rope jumping
    num_subjects: 9       # 被験者ID: 101-109
    num_sensors: 3        # hand, chest, ankle (IMU sensors)
    num_channels: 27      # 3センサー × 9チャンネル (ACC:3 + GYRO:3 + MAG:3 per sensor)
    original_sampling_rate: 100  # Hz (元データ)
    # sampling_rateは30Hzにリサンプリングされる
    num_activities: 17    # Mid-level gestures (Open/Close doors, drawers, etc.)
    num_subjects: 4       # S1-S4
    num_sensors: 8        # 7 IMUs (BACK, RUA, RLA, LUA, LLA, L_SHOE, R_SHOE) + ACC_SENSORS group
    num_channels: 113     # 全body-wornセンサー（IMU 7×13ch + 加速度センサー 22ch）
    original_sampling_rate: 30  # Hz (元データ)
    # リサンプリング不要
>>>>>>> 3cf8bde9

# ロギング設定
logging:
  level: INFO           # DEBUG, INFO, WARNING, ERROR
  format: '%(asctime)s - %(name)s - %(levelname)s - %(message)s'
  save_to_file: true
  log_dir: logs/preprocessing<|MERGE_RESOLUTION|>--- conflicted
+++ resolved
@@ -184,34 +184,27 @@
     original_sampling_rate: 50  # Hz (元データ)
     # sampling_rateは30Hzにリサンプリングされる
 
-<<<<<<< HEAD
   # REALDISP (REAListic sensor DISPlacement) Activity Recognition Dataset
   realdisp:
-=======
   # PAMAP2 (Physical Activity Monitoring) Dataset
   pamap2:
   # MEx (Multi-modal Exercise) Dataset
   mex:
   # OPPORTUNITY (OPPORTUNITY Activity Recognition) Dataset
   opportunity:
->>>>>>> 3cf8bde9
-    # データパス
-    raw_data_path: data/raw
-    processed_data_path: data/processed
-
-    # サンプリングレート
-<<<<<<< HEAD
+    # データパス
+    raw_data_path: data/raw
+    processed_data_path: data/processed
+
+    # サンプリングレート
     target_sampling_rate: 30  # Hz (推定50Hzからリサンプリング)
-=======
 
     target_sampling_rate: 30  # Hz (元は100Hzからリサンプリング)
->>>>>>> 3cf8bde9
-
-    # ウィンドウパラメータ
-    window_size: 150      # 5秒 @ 30Hz
-    stride: 30            # 1秒 @ 30Hz (80%オーバーラップ)
-
-<<<<<<< HEAD
+
+    # ウィンドウパラメータ
+    window_size: 150      # 5秒 @ 30Hz
+    stride: 30            # 1秒 @ 30Hz (80%オーバーラップ)
+
     # 処理するシナリオ（複数指定可能）
     scenarios: ['ideal']  # ideal, self, mutual から選択
 
@@ -222,7 +215,6 @@
     num_channels: 117     # 9センサー × 13チャンネル (ACC:3 + GYRO:3 + MAG:3 + QUAT:4)
     original_sampling_rate: 50  # Hz (データから推定)
     # sampling_rateは30Hzにリサンプリングされる
-=======
     # データセット情報（参考用）
     num_activities: 12    # lying, sitting, standing, walking, running, cycling, Nordic walking, stairs, vacuum cleaning, ironing, rope jumping
     num_subjects: 9       # 被験者ID: 101-109
@@ -236,7 +228,6 @@
     num_channels: 113     # 全body-wornセンサー（IMU 7×13ch + 加速度センサー 22ch）
     original_sampling_rate: 30  # Hz (元データ)
     # リサンプリング不要
->>>>>>> 3cf8bde9
 
 # ロギング設定
 logging:
