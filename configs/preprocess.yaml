--- conflicted
+++ resolved
@@ -184,14 +184,12 @@
     original_sampling_rate: 50  # Hz (元データ)
     # sampling_rateは30Hzにリサンプリングされる
 
-<<<<<<< HEAD
   realworld:
     raw_data_path: data/raw
     processed_data_path: data/processed
-    target_sampling_rate: 60
+    target_sampling_rate: 30
     window_size: 60
     stride: 12
-=======
   # LARa (Logistic Activity Recognition) Dataset
   lara:
     # データパス
@@ -313,7 +311,6 @@
     num_channels: 12
     original_sampling_rate: 20
 
->>>>>>> cc03ad5f
 # ロギング設定
 logging:
   level: INFO           # DEBUG, INFO, WARNING, ERROR
