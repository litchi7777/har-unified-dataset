"""
データセット前処理モジュール

使用可能なプリプロセッサを登録・管理
"""

from typing import Dict, Type
from .base import BasePreprocessor

# プリプロセッサの登録辞書
PREPROCESSORS: Dict[str, Type[BasePreprocessor]] = {}


def register_preprocessor(name: str):
    """
    プリプロセッサを登録するデコレータ

    使用例:
        @register_preprocessor('dsads')
        class DSADSPreprocessor(BasePreprocessor):
            ...
    """
    def decorator(cls: Type[BasePreprocessor]):
        PREPROCESSORS[name] = cls
        return cls
    return decorator


def get_preprocessor(name: str) -> Type[BasePreprocessor]:
    """
    登録されたプリプロセッサを取得

    Args:
        name: データセット名

    Returns:
        プリプロセッサクラス

    Raises:
        KeyError: データセットが登録されていない場合
    """
    if name not in PREPROCESSORS:
        available = ', '.join(PREPROCESSORS.keys())
        raise KeyError(
            f"Preprocessor '{name}' not found. "
            f"Available preprocessors: {available}"
        )
    return PREPROCESSORS[name]


def list_preprocessors() -> list:
    """
    利用可能なプリプロセッサの一覧を取得

    Returns:
        データセット名のリスト
    """
    return list(PREPROCESSORS.keys())


# プリプロセッサを自動インポート
# 新しいデータセットを追加する際は、ここにインポートを追加
try:
    from .dsads import DSADSPreprocessor
except ImportError:
    pass

try:
    from .mhealth import MHEALTHPreprocessor
except ImportError:
    pass

try:
    from .openpack import OpenPackPreprocessor
except ImportError:
    pass

try:
    from .nhanes_pax import NHANESPreprocessor
except ImportError:
    pass

try:
    from .forthtrace import ForthtracePreprocessor
except ImportError:
    pass

try:
    from .har70plus import Har70plusPreprocessor
except ImportError:
    pass

try:
    from .harth import HarthPreprocessor
except ImportError:
    pass

try:
<<<<<<< HEAD
    from .pamap2 import PAMAP2Preprocessor
=======
    from .mex import MexPreprocessor
except ImportError:
    pass
  
try:
    from .opportunity import OpportunityPreprocessor
>>>>>>> ac6083de
except ImportError:
    pass


__all__ = [
    'BasePreprocessor',
    'register_preprocessor',
    'get_preprocessor',
    'list_preprocessors',
    'PREPROCESSORS',
]<|MERGE_RESOLUTION|>--- conflicted
+++ resolved
@@ -96,16 +96,24 @@
     pass
 
 try:
-<<<<<<< HEAD
+    from .harth import HarthPreprocessor
+except ImportError:
+    pass
+
+try:
+    from .mex import MexPreprocessor
+except ImportError:
+    pass
+  
+    
+try:
     from .pamap2 import PAMAP2Preprocessor
-=======
-    from .mex import MexPreprocessor
+
 except ImportError:
     pass
   
 try:
     from .opportunity import OpportunityPreprocessor
->>>>>>> ac6083de
 except ImportError:
     pass
 
