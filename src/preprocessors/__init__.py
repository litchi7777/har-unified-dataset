"""
データセット前処理モジュール

使用可能なプリプロセッサを登録・管理
"""

from typing import Dict, Type
from .base import BasePreprocessor

# プリプロセッサの登録辞書
PREPROCESSORS: Dict[str, Type[BasePreprocessor]] = {}


def register_preprocessor(name: str):
    """
    プリプロセッサを登録するデコレータ

    使用例:
        @register_preprocessor('dsads')
        class DSADSPreprocessor(BasePreprocessor):
            ...
    """
    def decorator(cls: Type[BasePreprocessor]):
        PREPROCESSORS[name] = cls
        return cls
    return decorator


def get_preprocessor(name: str) -> Type[BasePreprocessor]:
    """
    登録されたプリプロセッサを取得

    Args:
        name: データセット名

    Returns:
        プリプロセッサクラス

    Raises:
        KeyError: データセットが登録されていない場合
    """
    if name not in PREPROCESSORS:
        available = ', '.join(PREPROCESSORS.keys())
        raise KeyError(
            f"Preprocessor '{name}' not found. "
            f"Available preprocessors: {available}"
        )
    return PREPROCESSORS[name]


def list_preprocessors() -> list:
    """
    利用可能なプリプロセッサの一覧を取得

    Returns:
        データセット名のリスト
    """
    return list(PREPROCESSORS.keys())


# プリプロセッサを自動インポート
# 新しいデータセットを追加する際は、ここにインポートを追加
try:
    from .dsads import DSADSPreprocessor
except ImportError:
    pass

try:
    from .mhealth import MHEALTHPreprocessor
except ImportError:
    pass

try:
    from .openpack import OpenPackPreprocessor
except ImportError:
    pass

try:
    from .nhanes_pax import NHANESPreprocessor
except ImportError:
    pass

try:
    from .forthtrace import ForthtracePreprocessor
except ImportError:
    pass

try:
    from .har70plus import Har70plusPreprocessor
except ImportError:
    pass

try:
    from .harth import HarthPreprocessor
except ImportError:
    pass

try:
<<<<<<< HEAD
    from .realworld import RealWorldPreprocessor
=======
    from .lara import LaraPreprocessor
except ImportError:
    pass
  
try:
    from .realdisp import RealDispPreprocessor
except ImportError:
    pass

try:
    from .harth import HarthPreprocessor
except ImportError:
    pass

try:
    from .mex import MexPreprocessor
except ImportError:
    pass
  
    
try:
    from .pamap2 import PAMAP2Preprocessor

except ImportError:
    pass
  
try:
    from .opportunity import OpportunityPreprocessor
except ImportError:
    pass

try:
    from .uschad import USCHADPreprocessor
except ImportError:
    pass

try:
    from .selfback import SelfBackPreprocessor
except ImportError:
    pass

try:
    from .paal import PAALPreprocessor
except ImportError:
    pass

try:
    from .wisdm import WISDMPreprocessor
except ImportError:
    pass

try:
    from .tmd import TMDPreprocessor
>>>>>>> cc03ad5f
except ImportError:
    pass


__all__ = [
    'BasePreprocessor',
    'register_preprocessor',
    'get_preprocessor',
    'list_preprocessors',
    'PREPROCESSORS',
]<|MERGE_RESOLUTION|>--- conflicted
+++ resolved
@@ -96,9 +96,11 @@
     pass
 
 try:
-<<<<<<< HEAD
     from .realworld import RealWorldPreprocessor
-=======
+except ImportError:
+    pass
+  
+try:
     from .lara import LaraPreprocessor
 except ImportError:
     pass
@@ -152,7 +154,6 @@
 
 try:
     from .tmd import TMDPreprocessor
->>>>>>> cc03ad5f
 except ImportError:
     pass
 
