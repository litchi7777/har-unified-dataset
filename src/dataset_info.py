--- conflicted
+++ resolved
@@ -46,7 +46,6 @@
             15: "Writing", 16: "Clapping", 17: "FoldingClothes"
         },
     },
-<<<<<<< HEAD
     "REALWORLD": {
         "sensor_list": ["Chest", "Forearm", "Head", "Shin", "Thigh", "UpperArm", "Waist"],
         "modalities": ["ACC", "GYRO", "MAG"],
@@ -64,7 +63,8 @@
             5: 'Sitting',
             6: 'Standing',
             7: 'Walking'
-=======
+        },
+    },
     "PAMAP2": {
         "sensor_list": ["hand", "chest", "ankle"],
         "modalities": {
@@ -91,7 +91,6 @@
             9: 'vacuum cleaning',  # original label 16
             10: 'ironing',  # original label 17
             11: 'rope jumping'  # original label 24
->>>>>>> cc03ad5f
         },
     },
     "MHEALTH": {
