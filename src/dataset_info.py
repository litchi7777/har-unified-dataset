--- conflicted
+++ resolved
@@ -144,7 +144,6 @@
             11: 'Cycling Standing Inactive' # label=140 -> 11 (not in sample, but in spec)
         },
     },
-<<<<<<< HEAD
     "MEX": {
         "sensor_list": ["Wrist", "Thigh"],
         "modalities": ["ACC"],  # 加速度センサーのみ（3軸）
@@ -161,7 +160,6 @@
             4: 'Exercise 5',
             5: 'Exercise 6',
             6: 'Exercise 7'
-=======
     "OPPORTUNITY": {
         "sensor_list": ["BACK", "RUA", "RLA", "LUA", "LLA", "L_SHOE", "R_SHOE", "ACC_SENSORS"],  # 全Body-wornセンサー（113ch）
         "modalities": {
@@ -198,7 +196,6 @@
             14: 'Clean Table',
             15: 'Drink from Cup',
             16: 'Toggle Switch'
->>>>>>> 88c91e04
         },
     },
 }
