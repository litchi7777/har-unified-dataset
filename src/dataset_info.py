--- conflicted
+++ resolved
@@ -29,7 +29,6 @@
             17: 'Jumping', 18: 'PlayingBasketball'
         },
     },
-<<<<<<< HEAD
     "HHAR": {
         "sensor_list": [
             "nexus4_1", "nexus4_2", "s3_1", "s3_2",
@@ -50,7 +49,8 @@
             3: "Walk",
             4: "StairsUp",
             5: "StairsDown",
-=======
+        },
+    },
     "WISDM": {
         "sensor_list": ["Phone", "Watch"],
         "modalities": ["ACC", "GYRO"],
@@ -85,7 +85,6 @@
             5: 'Sitting',
             6: 'Standing',
             7: 'Walking'
->>>>>>> c571be60
         },
     },
     "PAMAP2": {
