# HAR Unified Dataset

Human Activity Recognition (HAR) データセットの統合前処理・可視化リポジトリ

## 概要

複数のHARデータセットを統一フォーマットで前処理し、可視化するためのツール群です。

**📘 新しいデータセットを追加する場合**: [ADDING_NEW_DATASET.md](ADDING_NEW_DATASET.md)を参照してください。

## サポートデータセット

| データセット | 被験者数 | センサー位置 | センサータイプ | 活動クラス | サンプリングレート | 特徴 |
|------------|---------|------------|--------------|-----------|-----------------|------|
| **DSADS** | 8 | Torso, RightArm, LeftArm, RightLeg, LeftLeg (5箇所) | IMU (ACC, GYRO, MAG) | 19 | 25Hz → 30Hz | 日常・スポーツ活動、全身センサー |
| **MHEALTH** | 10 | Chest, LeftAnkle, RightWrist (3箇所) | IMU (ACC, GYRO, MAG) + ECG | 12 | 50Hz → 30Hz | 健康モニタリング、心電図含む |
| **OPENPACK** | 10 | atr01-04 (4箇所、装着位置は被験者依存) | IMU (ACC, GYRO, QUAT) | 10 | 30Hz | 物流作業、クォータニオン含む |
| **NHANES** | ~13,000 | Waist (1箇所) | ACC | 2 | 80Hz → 30Hz | 大規模健康調査、活動/非活動 |
| **FORTHTRACE** | 15 | LeftWrist, RightWrist, Torso, RightThigh, LeftAnkle (5箇所) | Shimmer IMU (ACC, GYRO, MAG) | 16 | 51.2Hz → 30Hz | 姿勢遷移含む詳細活動認識 |
| **HAR70+** | 18 | LowerBack, RightThigh (2箇所) | Axivity AX3 (ACC) | 7 | 50Hz → 30Hz | 高齢者（70-95歳）特化 |
| **HARTH** | 22 | LowerBack, RightThigh (2箇所) | Axivity AX3 (ACC) | 12 | 50Hz → 30Hz | 自由生活環境、サイクリング含む |
<<<<<<< HEAD
| **PAMAP2** | 9 | hand, chest, ankle (3箇所) | Colibri IMU (ACC, GYRO, MAG) + HR | 12 | 100Hz → 30Hz | 日常・運動活動、心拍数含む |
=======
| **MEX** | 30 | Wrist, Thigh (2箇所) | Axivity AX3 (ACC) | 7 | 100Hz → 30Hz | 理学療法エクササイズ |
| **OPPORTUNITY** | 4 | 7つのIMU + 12個の加速度センサー (113ch) | IMU (ACC, GYRO, MAG) | 17 | 30Hz | 日常生活動作、mid-level gestures、全身センサー |
>>>>>>> ac6083de

## ディレクトリ構成

```
har-unified-dataset/
├── preprocess.py              # 前処理のエントリーポイント
├── visualize_server.py        # データ可視化Webサーバー
├── ADDING_NEW_DATASET.md      # 新規データセット追加ガイド
├── src/
│   ├── dataset_info.py        # データセットメタデータ
│   ├── preprocessors/         # データセット別前処理ロジック
│   │   ├── base.py            # ベースクラス
│   │   ├── common.py          # 共通ユーティリティ（ダウンロード等）
│   │   ├── utils.py           # データ処理ユーティリティ
│   │   ├── dsads.py           # DSADS前処理
│   │   ├── mhealth.py         # MHEALTH前処理
│   │   ├── openpack.py        # OPENPACK前処理
│   │   ├── nhanes_pax.py      # NHANES前処理
│   │   ├── forthtrace.py      # FORTHTRACE前処理
│   │   ├── har70plus.py       # HAR70+前処理
│   │   ├── harth.py           # HARTH前処理
<<<<<<< HEAD
│   │   └── pamap2.py          # PAMAP2前処理
=======
│   │   └── opportunity.py     # OPPORTUNITY前処理
>>>>>>> ac6083de
│   └── visualization/         # 可視化ツール
│       └── visualize_data.py
├── configs/
│   └── preprocess.yaml        # 前処理設定ファイル
├── data/
│   ├── raw/                   # 生データ（.gitignoreで除外）
│   └── processed/             # 前処理済みデータ（.gitignoreで除外）
├── outputs/                   # 可視化結果の出力先
└── __test__/                  # テストコード

```

## セットアップ

### 依存関係のインストール

```bash
pip install numpy pandas scipy plotly flask pyyaml tqdm requests
```

### データセットのダウンロードと前処理

```bash
# ダウンロードから前処理まで一括実行
python preprocess.py --dataset dsads --download

# 複数のデータセットを処理
python preprocess.py --dataset dsads mhealth opportunity --download

# 利用可能なデータセット一覧を表示
python preprocess.py --list
```

## 使い方

### データの前処理

```bash
# 既にダウンロード済みのデータを前処理
python preprocess.py --dataset dsads

# カスタム設定ファイルを使用
python preprocess.py --dataset dsads --config configs/my_config.yaml
```

### データの可視化（Webサーバー）

```bash
# Webサーバーを起動（デフォルト: http://localhost:5000）
python visualize_server.py

# カスタムポートで起動
python visualize_server.py --port 8080
```

ブラウザでアクセスすると、以下の階層的なナビゲーションでデータを探索できます：

1. **トップページ**: データセット一覧
2. **データセットページ**: ユーザー×センサー×モダリティのグリッド
3. **可視化ページ**: 選択したデータのインタラクティブな可視化

## データフォーマット

### 処理済みデータの構造

統一された階層構造でデータを管理：

```
data/processed/{dataset_name}/
├── USER00001/                    # 1-indexed ユーザーID
│   ├── {sensor_name}/            # センサー位置（例: Chest, LowerBack等）
│   │   ├── {modality}/           # モダリティ（ACC, GYRO, MAG, ECG等）
│   │   │   ├── X.npy             # センサーデータ (n_windows, n_channels, window_size)
│   │   │   └── Y.npy             # ラベル (n_windows,)
│   └── {sensor_name}/
│       └── {modality}/
│           ├── X.npy
│           └── Y.npy
├── USER00002/
│   └── ...
└── metadata.json                 # データセット統計情報
```

**例（FORTHTRACE）:**
```
data/processed/forthtrace/
├── USER00001/
│   ├── LeftWrist/
│   │   ├── ACC/
│   │   │   ├── X.npy  # (N, 3, 150) - 3軸加速度、150サンプル/ウィンドウ
│   │   │   └── Y.npy  # (N,) - 活動ラベル
│   │   ├── GYRO/
│   │   │   └── ...
│   │   └── MAG/
│   │       └── ...
│   ├── RightWrist/
│   └── ...
```

### データセット固有の処理

| データセット | scale_factor | 元レート | 処理後レート | ウィンドウサイズ | 特記事項 |
|------------|-------------|---------|------------|--------------|---------|
| DSADS | 9.8 (m/s²→G) | 25Hz | 30Hz | 150 (5秒) | 全センサー同一モダリティ |
| MHEALTH | 9.8 (m/s²→G) | 50Hz | 30Hz | 150 (5秒) | ECGセンサー含む |
| OPENPACK | なし | 30Hz | 30Hz | 150 (5秒) | クォータニオン（4次元）含む |
| NHANES | なし（G単位） | 80Hz | 30Hz | 150 (5秒) | 単一腰部センサー、大規模 |
| FORTHTRACE | 9.8 (m/s²→G) | 51.2Hz | 30Hz | 150 (5秒) | 姿勢遷移ラベル含む |
| HAR70+ | なし（G単位） | 50Hz | 30Hz | 150 (5秒) | 高齢者特化、加速度のみ |
| HARTH | なし（G単位） | 50Hz | 30Hz | 150 (5秒) | 自由生活環境、サイクリング含む |
<<<<<<< HEAD
| PAMAP2 | 9.8 (m/s²→G) | 100Hz | 30Hz | 150 (5秒) | 心拍数含む、ACC 6gを使用 |
=======
| MEX | なし（G単位） | 100Hz | 30Hz | 150 (5秒) | 理学療法エクササイズ |
| OPPORTUNITY | 9.8 (m/s²→G) | 30Hz | 30Hz | 150 (5秒) | 113チャンネル全body-wornセンサー |
>>>>>>> ac6083de

**共通仕様:**
- **ウィンドウサイズ**: 5秒（全データセット30Hzに統一後、150サンプル）
- **ストライド**: 1秒（80%オーバーラップ、30サンプル）
- **データ型**: float16（メモリ効率化）
- **ユーザーID**: 1-indexed（USER00001から開始）
- **ラベル**: 0-indexed（活動クラス0から開始、未定義クラスは-1）

## テスト

```bash
# 全テスト実行
pytest tests/

# 特定のテスト
pytest tests/test_preprocessing_scale.py
```

## har-foundation との統合

このリポジトリは [har-foundation](https://github.com/litchi7777/har-foundation) のサブモジュールとして使用されます。

```bash
# har-foundation 側での設定
cd /path/to/har-foundation
git submodule add git@github.com:litchi7777/har-unified-dataset.git har-unified-dataset
git submodule update --init --recursive
```

## ライセンス

各データセットのライセンスに準拠してください。

## 参考文献

### データセット
- **DSADS**: Barshan, B., & Yüksek, M. C. (2014). Recognizing daily and sports activities in two open source machine learning environments using body-worn sensor units. *The Computer Journal*, 57(11), 1649-1667.
- **MHEALTH**: Banos, O., et al. (2014). mHealthDroid: a novel framework for agile development of mobile health applications. *Ambient Assisted Living and Daily Activities*, 91-98.
- **OPENPACK**: OpenPack Challenge - A Large-scale Benchmark for Activity Recognition in Industrial Settings (https://open-pack.github.io/)
- **NHANES**: National Health and Nutrition Examination Survey (CDC, 2011-2014)
- **FORTHTRACE**: FORTH-TRACE Dataset - Human Activity Recognition with Multi-sensor Data (https://zenodo.org/records/841301)
- **HAR70+**: HAR70+ Dataset - Human Activity Recognition for Older Adults (UCI ML Repository, Dataset #780)
- **HARTH**: HARTH Dataset - Human Activity Recognition Trondheim Dataset (UCI ML Repository, Dataset #779)
<<<<<<< HEAD
- **PAMAP2**: Reiss, A., & Stricker, D. (2012). PAMAP2 Physical Activity Monitoring. UCI Machine Learning Repository. https://doi.org/10.24432/C5NW2H
=======
- **MEX**: Wijekoon, A., Wiratunga, N., & Cooper, K. (2019). MEx: Multi-modal Exercises Dataset for Human Activity Recognition. UCI ML Repository. https://doi.org/10.24432/C59K6T
- **OPPORTUNITY**: Roggen, D., et al. (2010). Collecting complex activity datasets in highly rich networked sensor environments. *International Conference on Networked Sensing Systems* (UCI ML Repository, Dataset #226)
>>>>>>> ac6083de
<|MERGE_RESOLUTION|>--- conflicted
+++ resolved
@@ -19,12 +19,9 @@
 | **FORTHTRACE** | 15 | LeftWrist, RightWrist, Torso, RightThigh, LeftAnkle (5箇所) | Shimmer IMU (ACC, GYRO, MAG) | 16 | 51.2Hz → 30Hz | 姿勢遷移含む詳細活動認識 |
 | **HAR70+** | 18 | LowerBack, RightThigh (2箇所) | Axivity AX3 (ACC) | 7 | 50Hz → 30Hz | 高齢者（70-95歳）特化 |
 | **HARTH** | 22 | LowerBack, RightThigh (2箇所) | Axivity AX3 (ACC) | 12 | 50Hz → 30Hz | 自由生活環境、サイクリング含む |
-<<<<<<< HEAD
 | **PAMAP2** | 9 | hand, chest, ankle (3箇所) | Colibri IMU (ACC, GYRO, MAG) + HR | 12 | 100Hz → 30Hz | 日常・運動活動、心拍数含む |
-=======
 | **MEX** | 30 | Wrist, Thigh (2箇所) | Axivity AX3 (ACC) | 7 | 100Hz → 30Hz | 理学療法エクササイズ |
 | **OPPORTUNITY** | 4 | 7つのIMU + 12個の加速度センサー (113ch) | IMU (ACC, GYRO, MAG) | 17 | 30Hz | 日常生活動作、mid-level gestures、全身センサー |
->>>>>>> ac6083de
 
 ## ディレクトリ構成
 
@@ -46,11 +43,8 @@
 │   │   ├── forthtrace.py      # FORTHTRACE前処理
 │   │   ├── har70plus.py       # HAR70+前処理
 │   │   ├── harth.py           # HARTH前処理
-<<<<<<< HEAD
 │   │   └── pamap2.py          # PAMAP2前処理
-=======
 │   │   └── opportunity.py     # OPPORTUNITY前処理
->>>>>>> ac6083de
 │   └── visualization/         # 可視化ツール
 │       └── visualize_data.py
 ├── configs/
@@ -161,12 +155,9 @@
 | FORTHTRACE | 9.8 (m/s²→G) | 51.2Hz | 30Hz | 150 (5秒) | 姿勢遷移ラベル含む |
 | HAR70+ | なし（G単位） | 50Hz | 30Hz | 150 (5秒) | 高齢者特化、加速度のみ |
 | HARTH | なし（G単位） | 50Hz | 30Hz | 150 (5秒) | 自由生活環境、サイクリング含む |
-<<<<<<< HEAD
 | PAMAP2 | 9.8 (m/s²→G) | 100Hz | 30Hz | 150 (5秒) | 心拍数含む、ACC 6gを使用 |
-=======
 | MEX | なし（G単位） | 100Hz | 30Hz | 150 (5秒) | 理学療法エクササイズ |
 | OPPORTUNITY | 9.8 (m/s²→G) | 30Hz | 30Hz | 150 (5秒) | 113チャンネル全body-wornセンサー |
->>>>>>> ac6083de
 
 **共通仕様:**
 - **ウィンドウサイズ**: 5秒（全データセット30Hzに統一後、150サンプル）
@@ -210,9 +201,6 @@
 - **FORTHTRACE**: FORTH-TRACE Dataset - Human Activity Recognition with Multi-sensor Data (https://zenodo.org/records/841301)
 - **HAR70+**: HAR70+ Dataset - Human Activity Recognition for Older Adults (UCI ML Repository, Dataset #780)
 - **HARTH**: HARTH Dataset - Human Activity Recognition Trondheim Dataset (UCI ML Repository, Dataset #779)
-<<<<<<< HEAD
 - **PAMAP2**: Reiss, A., & Stricker, D. (2012). PAMAP2 Physical Activity Monitoring. UCI Machine Learning Repository. https://doi.org/10.24432/C5NW2H
-=======
 - **MEX**: Wijekoon, A., Wiratunga, N., & Cooper, K. (2019). MEx: Multi-modal Exercises Dataset for Human Activity Recognition. UCI ML Repository. https://doi.org/10.24432/C59K6T
-- **OPPORTUNITY**: Roggen, D., et al. (2010). Collecting complex activity datasets in highly rich networked sensor environments. *International Conference on Networked Sensing Systems* (UCI ML Repository, Dataset #226)
->>>>>>> ac6083de
+- **OPPORTUNITY**: Roggen, D., et al. (2010). Collecting complex activity datasets in highly rich networked sensor environments. *International Conference on Networked Sensing Systems* (UCI ML Repository, Dataset #226)